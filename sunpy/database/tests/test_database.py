# Author: Simon Liedtke <liedtke.simon@googlemail.com>
#
# This module was developed with funding provided by
# the Google Summer of Code (2013).

from __future__ import absolute_import

import glob
import os
import os.path
import shutil

import pytest
import sqlalchemy

from astropy import units

import sunpy
from sunpy.database import Database, EntryAlreadyAddedError,\
    EntryAlreadyStarredError, EntryAlreadyUnstarredError, NoSuchTagError,\
    EntryNotFoundError, TagAlreadyAssignedError, disable_undo, split_database
from sunpy.database.tables import DatabaseEntry, Tag, FitsHeaderEntry,\
    FitsKeyComment, JSONDump
from sunpy.database.commands import EmptyCommandStackError, NoSuchEntryError
from sunpy.database.caching import LRUCache, LFUCache
from sunpy.database import attrs
from sunpy.net import vso, hek
from sunpy.data.test.waveunit import waveunitdir
from sunpy.io import fits
from sunpy.io.file_tools import UnrecognizedFileTypeError
from sunpy.extern.six.moves import range
from sunpy.extern.six.moves import configparser
from sunpy.net import Fido, attrs as net_attrs

import sunpy.data.test

testpath = sunpy.data.test.rootdir
RHESSI_IMAGE = os.path.join(testpath, 'hsi_image_20101016_191218.fits')


@pytest.fixture
def database_using_lrucache():
    return Database('sqlite:///:memory:', LRUCache, cache_size=3)


@pytest.fixture
def database_using_lfucache():
    return Database('sqlite:///:memory:', LFUCache, cache_size=3)


@pytest.fixture
def database():
    return Database('sqlite:///:memory:')


@pytest.fixture
def fido_search_result():
    # A search query with responses from all instruments
    # No JSOC query
    return Fido.search(
        net_attrs.Time("2012/1/1", "2012/1/2"),
        net_attrs.Instrument('lyra')|net_attrs.Instrument('eve')|
        net_attrs.Instrument('goes')|net_attrs.Instrument('noaa-indices')|
        net_attrs.Instrument('noaa-predict')|net_attrs.Instrument('norh')|
        net_attrs.Instrument('rhessi')|
        (net_attrs.Instrument('EVE')&net_attrs.Level(0))
        )


@pytest.fixture
def fido_search_result_list():
    #Contains a list of search results from different clients
    fido_sr = []

    fido_sr.append(Fido.search(net_attrs.Time("2012/1/1", "2012/1/2"),
        net_attrs.Instrument('lyra')))

    fido_sr.append(Fido.search(net_attrs.Time("2012/1/1", "2012/1/2"),
        net_attrs.Instrument('goes')))

    fido_sr.append(Fido.search(net_attrs.Time("2012/1/1", "2012/1/2"),
        net_attrs.Instrument('rhessi')))

    fido_sr.append(Fido.search(net_attrs.Time("2012/2/1T00:00:00", "2012/2/1T01:00:00"),
        net_attrs.Instrument('eve')))

    fido_sr.append(Fido.search(net_attrs.Time("2012/1/1", "2012/1/2"),
        net_attrs.Instrument('noaa-indices')))

    fido_sr.append(Fido.search(net_attrs.Time("2012/1/1", "2012/1/2"),
        net_attrs.Instrument('noaa-predict')))

    fido_sr.append(Fido.search(net_attrs.Time("2012/1/1", "2012/1/2"),
        net_attrs.Instrument('norh')))

    fido_sr.append(Fido.search(net_attrs.Time("2012/1/1", "2012/1/2"),
        net_attrs.Instrument('EVE'), net_attrs.Level(0)))

    return fido_sr


@pytest.fixture
def query_result():
    return vso.VSOClient().query(
        vso.attrs.Time('20130801T200000', '20130801T200030'),
        vso.attrs.Instrument('PLASTIC'))


@pytest.fixture
def download_qr():
    return vso.VSOClient().query(
        vso.attrs.Time('2012-03-29', '2012-03-29'),
        vso.attrs.Instrument('AIA'))


@pytest.fixture
def empty_query():
    return [
        vso.attrs.Time((2012, 7, 3), (2012, 7, 4)),
        vso.attrs.Instrument('EIT')]


@pytest.fixture
def download_query():
    return [
        vso.attrs.Time((2013, 5, 19, 2), (2013, 5, 19, 2), (2013, 5, 19, 2)),
        vso.attrs.Instrument('VIRGO') | vso.attrs.Instrument('SECCHI')]


@pytest.fixture
def filled_database():
    database = Database('sqlite:///:memory:')
    for i in range(1, 11):
        entry = DatabaseEntry()
        database.add(entry)
        # every fourth entry gets the tag 'foo'
        if i % 4 == 0:
            database.tag(entry, 'foo')
        # every fifth entry gets the tag 'bar'
        if i % 5 == 0:
            database.tag(entry, 'bar')
    database.commit()
    return database


def test_config_url(monkeypatch):
    monkeypatch.setattr("sunpy.config", configparser.SafeConfigParser())
    url = 'sqlite:///'
    sunpy.config.add_section('database')
    sunpy.config.set('database', 'url', url)
    database = Database()
    assert database.url == url


def test_config_url_none(monkeypatch):
    monkeypatch.setattr("sunpy.config", configparser.SafeConfigParser())
    with pytest.raises(configparser.NoSectionError):
        Database()


def test_tags_unique(database):
    entry = DatabaseEntry()
    entry.tags = [Tag('foo')]
    database.add(entry)
    database.commit()
    entry.tags.append(Tag('foo'))
    with pytest.raises(sqlalchemy.orm.exc.FlushError):
        database.commit()


def test_setting_cache_size(database_using_lrucache):
    assert database_using_lrucache.cache_maxsize == 3
    assert database_using_lrucache.cache_size == 0
    for _ in range(5):
        database_using_lrucache.add(DatabaseEntry())
    assert len(database_using_lrucache) == 3
    assert database_using_lrucache.cache_size == 3
    assert database_using_lrucache.cache_maxsize == 3
    database_using_lrucache.set_cache_size(5)
    assert database_using_lrucache.cache_size == 3
    assert database_using_lrucache.cache_maxsize == 5
    for _ in range(5):
        database_using_lrucache.add(DatabaseEntry())
    assert len(database_using_lrucache) == 5
    assert database_using_lrucache.cache_size == 5
    assert database_using_lrucache.cache_maxsize == 5


def test_setting_cache_size_shrinking(database_using_lrucache):
    assert database_using_lrucache.cache_maxsize == 3
    assert database_using_lrucache.cache_size == 0
    for _ in range(5):
        database_using_lrucache.add(DatabaseEntry())
    assert len(database_using_lrucache) == 3
    assert database_using_lrucache.cache_maxsize == 3
    assert database_using_lrucache.cache_size == 3
    database_using_lrucache.set_cache_size(2)
    assert database_using_lrucache.cache_maxsize == 2
    assert database_using_lrucache.cache_size == 2
    assert len(database_using_lrucache) == 2
    assert list(database_using_lrucache) == [
        DatabaseEntry(id=4),
        DatabaseEntry(id=5)]
    for _ in range(5):
        database_using_lrucache.add(DatabaseEntry())
    assert len(database_using_lrucache) == 2
    assert database_using_lrucache.cache_maxsize == 2
    assert database_using_lrucache.cache_size == 2


def test_setting_cache_size_undo(database_using_lrucache):
    assert database_using_lrucache.cache_maxsize == 3
    assert database_using_lrucache.cache_size == 0
    for _ in range(5):
        database_using_lrucache.add(DatabaseEntry())
    assert len(database_using_lrucache) == 3
    database_using_lrucache.set_cache_size(1)
    assert database_using_lrucache.cache_size == 1
    assert len(database_using_lrucache) == 1
    database_using_lrucache.undo()
    assert len(database_using_lrucache) == 3


def test_get_entry_by_id_invalid(database):
    with pytest.raises(EntryNotFoundError):
        database.get_entry_by_id(0)


def test_get_entry_by_id_zero(filled_database):
    with pytest.raises(EntryNotFoundError):
        filled_database.get_entry_by_id(0)


def test_get_entry_by_id_accessible(filled_database):
    assert filled_database.get_entry_by_id(1) == DatabaseEntry(id=1)


def test_tags_property(database):
    assert database.tags == []


def test_get_existing_tag(database):
    entry = DatabaseEntry()
    database.tag(entry, 'tag')
    database.add(entry)
    expected_tag = Tag('tag')
    expected_tag.id = 1
    assert database.get_tag('tag') == expected_tag


def test_get_nonexting_tag(database):
    with pytest.raises(NoSuchTagError):
        database.get_tag('foo')


def test_tag_missing_tags_arg(database):
    with pytest.raises(TypeError):
        database.tag(DatabaseEntry())


def test_tag_new_tag(database):
    entry = DatabaseEntry()
    database.tag(entry, 'tag')
    assert len(entry.tags) == 1
    database.add(entry)
    assert len(database.tags) == 1
    tag = entry.tags[0]
    assert tag.name == 'tag'
    assert tag in database.tags


def test_tag_existing_tag(database):
    entry1 = DatabaseEntry()
    entry2 = DatabaseEntry()
    database.tag(entry1, 'tag')
    database.tag(entry2, 'tag')
    assert entry1.tags == entry2.tags


def test_tag_duplicate(database):
    entry = DatabaseEntry()
    database.add(entry)
    database.tag(entry, 'tag')
    database.commit()
    with pytest.raises(TagAlreadyAssignedError):
        database.tag(entry, 'tag')


def test_tag_duplicates_before_adding(database):
    entry1 = DatabaseEntry()
    entry2 = DatabaseEntry()
    database.tag(entry1, 'tag')
    database.tag(entry2, 'tag')
    database.add(entry1)
    database.add(entry2)
    with pytest.raises(sqlalchemy.orm.exc.FlushError):
        database.commit()


def test_tag_undo(database):
    entry = DatabaseEntry()
    database.add(entry)
    database.tag(entry, 'tag')
    assert len(database.tags) == 1
    assert len(entry.tags) == 1
    database.undo()
    assert len(entry.tags) == 0
    assert len(database.tags) == 0
    database.redo()
    assert len(database.tags) == 1
    assert len(entry.tags) == 1


def remove_nonexisting_tag(database):
    with pytest.raises(NoSuchTagError):
        database.remove_tag('foo')


def test_remove_tag(filled_database):
    foo = Tag('foo')
    foo.id = 1
    fourth_entry = filled_database.get_entry_by_id(4)
    assert foo in fourth_entry.tags
    eighth_entry = filled_database.get_entry_by_id(8)
    assert foo in eighth_entry.tags
    filled_database.remove_tag(fourth_entry, 'foo')
    assert foo not in fourth_entry.tags
    assert foo in filled_database.tags
    filled_database.remove_tag(eighth_entry, 'foo')
    assert foo not in eighth_entry.tags
    assert foo not in filled_database.tags


def test_remove_tag_undo_redo(filled_database):
    foo = Tag('foo')
    foo.id = 1
    fourth_entry = filled_database.get_entry_by_id(4)
    assert foo in fourth_entry.tags
    filled_database.remove_tag(fourth_entry, 'foo')
    assert foo not in fourth_entry.tags
    assert foo in filled_database.tags
    filled_database.undo()
    assert foo in fourth_entry.tags
    assert foo in filled_database.tags
    filled_database.redo()
    assert foo not in fourth_entry.tags
    assert foo in filled_database.tags
    eighth_entry = filled_database.get_entry_by_id(8)
    filled_database.remove_tag(eighth_entry, 'foo')
    assert foo not in eighth_entry.tags
    assert foo not in filled_database.tags
    filled_database.undo()
    assert foo not in fourth_entry.tags
    assert foo in eighth_entry.tags
    assert foo in filled_database.tags
    filled_database.redo()
    assert foo not in eighth_entry.tags
    assert foo not in filled_database.tags


def test_star_entry(database):
    entry = DatabaseEntry()
    assert not entry.starred
    database.star(entry)
    assert entry.starred


def test_star_already_starred_entry(database):
    entry = DatabaseEntry()
    database.star(entry)
    with pytest.raises(EntryAlreadyStarredError):
        database.star(entry)


def test_star_undo(database):
    entry = DatabaseEntry()
    assert not entry.starred
    database.star(entry)
    assert entry.starred
    database.undo()
    assert not entry.starred
    database.redo()
    assert entry.starred


def unstar_entry(database):
    entry = DatabaseEntry()
    assert not entry.starred
    database.star(entry)
    assert entry.starred
    database.unstar(entry)
    assert not entry.starred


def test_unstar_already_unstarred_entry(database):
    with pytest.raises(EntryAlreadyUnstarredError):
        database.unstar(DatabaseEntry())


def test_unstar_already_unstarred_entry_ignore(database):
    entry = DatabaseEntry()
    database.unstar(entry, True)
    assert not entry.starred


def test_unstar_undo(database):
    entry = DatabaseEntry()
    entry.starred = True
    database.unstar(entry)
    assert not entry.starred
    database.undo()
    assert entry.starred
    database.redo()
    assert not entry.starred


def test_add_many(database):
    assert len(database) == 0
    database.add_many((DatabaseEntry() for _ in range(5)))
    assert len(database) == 5
    database.undo()
    with pytest.raises(EmptyCommandStackError):
        database.undo()
    assert len(database) == 0
    database.redo()
    assert len(database) == 5


def test_add_many_with_existing_entry(database):
    evil_entry = DatabaseEntry()
    database.add(evil_entry)
    assert len(database) == 1
    with pytest.raises(EntryAlreadyAddedError):
        database.add_many([evil_entry])


def test_add_entry(database):
    entry = DatabaseEntry()
    assert entry.id is None
    database.add(entry)
    database.commit()
    assert entry.id == 1


def test_add_already_existing_entry(database):
    entry = DatabaseEntry()
    database.add(entry)
    database.commit()
    with pytest.raises(EntryAlreadyAddedError):
        database.add(entry)


def test_add_already_existing_entry_ignore(database):
    entry = DatabaseEntry()
    database.add(entry)
    database.add(entry, True)
    database.commit()
    assert entry.id == 1


@pytest.mark.online
def test_add_entry_from_hek_qr(database):
    hek_res = hek.HEKClient().query(
        hek.attrs.Time('2011/08/09 07:23:56', '2011/08/09 07:24:00'),
        hek.attrs.EventType('FL'))
    assert len(database) == 0
    database.add_from_hek_query_result(hek_res)
    assert len(database) == 1678


@pytest.mark.online
def test_vso_query_block_caching(database, download_qr, tmpdir):

    assert len(database) == 0

<<<<<<< HEAD
    """Download for all query response blocks and save the length
     of database in num_of_fits_headers"""
=======
    # Download for all query response blocks and save the length
    # of database in num_of_fits_headers
>>>>>>> 5576fbd8
    database.download_from_vso_query_result(
        download_qr, path=str(tmpdir.join('{file}.fits')))
    fits_pattern = str(tmpdir.join('*.fits'))
    num_of_fits_headers = sum(
        len(fits.get_header(file)) for file in glob.glob(fits_pattern))

<<<<<<< HEAD
    assert len(database) == num_of_fits_headers > 0

    """Emptying the database"""
    database.clear()
    database.commit()

    """Only downloading for the first query response block"""
=======
    assert len(database) == num_of_fits_headers and len(database) > 0

    # Emptying the database
    database.clear()
    database.commit()

    # Only downloading for the first query response block
>>>>>>> 5576fbd8
    database.download_from_vso_query_result(
        download_qr[:1], path=str(tmpdir.join('{file}.type1')))
    fits_pattern = str(tmpdir.join('*.type1'))
    num_of_fits_headers_1 = sum(
        len(fits.get_header(file)) for file in glob.glob(fits_pattern))

<<<<<<< HEAD
    assert len(database) == num_of_fits_headers_1 > 0

    """Downloading for all query response blocks"""
=======
    assert len(database) == num_of_fits_headers_1 and len(database) > 0

    # Downloading for all query response blocks
>>>>>>> 5576fbd8
    database.download_from_vso_query_result(
        download_qr, path=str(tmpdir.join('{file}.type2')))
    fits_pattern = str(tmpdir.join('*.type2'))
    num_of_fits_headers_2 = sum(
        len(fits.get_header(file)) for file in glob.glob(fits_pattern))

<<<<<<< HEAD
    """Final length of the database should be the same as num_of_fits_headers.
    This is done to ensure that the first query response block's files weren't
    redownloaded. If they were redownloaded then length will be greater than
    num_of_fits_headers as new entries are added to the database in case of a
    download."""

    assert len(database) == num_of_fits_headers_1 + num_of_fits_headers_2 > 0
=======
    # Final length of the database should be the same as num_of_fits_headers.
    # This is done to ensure that the first query response block's files weren't
    # redownloaded. If they were redownloaded then length will be greater than
    # num_of_fits_headers as new entries are added to the database in case of a
    # download.

    assert len(database) == num_of_fits_headers_1 + num_of_fits_headers_2
    assert len(database) > 0
>>>>>>> 5576fbd8

    assert num_of_fits_headers_1+num_of_fits_headers_2 == num_of_fits_headers


@pytest.mark.online
def test_download_from_qr(database, download_qr, tmpdir):
    assert len(database) == 0
    database.download_from_vso_query_result(
        download_qr, path=str(tmpdir.join('{file}.fits')))
    fits_pattern = str(tmpdir.join('*.fits'))
    num_of_fits_headers = sum(
        len(fits.get_header(file)) for file in glob.glob(fits_pattern))
    assert len(database) == num_of_fits_headers > 0
    for entry in database:
        assert os.path.dirname(entry.path) == str(tmpdir)
    database.undo()
    assert len(database) == 0
    database.redo()
    assert len(database) == num_of_fits_headers > 0


@pytest.mark.online
def test_download_from_fido_search_result(database,
    fido_search_result_list, tmpdir):

    file_list = glob.glob(str(tmpdir.join("*")))

    for file in file_list:
        os.remove(file)

    for sr in fido_search_result_list:
        assert len(database) == 0

        database.download_from_fido_search_result(
            sr, path=str(tmpdir.join('{file}')))
        file_list = glob.glob(str(tmpdir.join("*")))
        num_headers = 0

        for file in file_list:
            try:
                num_headers += len(fits.get_header(file))
            except IOError or UnrecognizedFileTypeError:
                # All files downloaded won't be FITS files.
                # IOError will happen while trying to read non-FITS noaa-indices files.
                num_headers += 1

        assert len(database) == num_headers and num_headers > 0

        for entry in database:
            assert os.path.dirname(entry.path) == str(tmpdir)
        database.undo()
        assert len(database) == 0
        database.redo()
        assert len(database) == num_headers and num_headers > 0

        for file in file_list:
            os.remove(file)

        database.clear()

    assert len(database) == 0


@pytest.mark.online
def test_add_entry_from_qr(database, query_result):
    assert len(database) == 0
    database.add_from_vso_query_result(query_result)
    assert len(database) == 10
    database.undo()
    assert len(database) == 0
    database.redo()
    assert len(database) == 10


@pytest.mark.online
def test_add_entries_from_qr_duplicates(database, query_result):
    assert len(database) == 0
    database.add_from_vso_query_result(query_result)
    assert len(database) == 10
    with pytest.raises(EntryAlreadyAddedError):
        database.add_from_vso_query_result(query_result)


@pytest.mark.online
def test_add_entries_from_qr_ignore_duplicates(database, query_result):
    assert len(database) == 0
    database.add_from_vso_query_result(query_result)
    assert len(database) == 10
    database.add_from_vso_query_result(query_result, True)
    assert len(database) == 20


@pytest.mark.online
def test_add_entry_fido_search_result(database, fido_search_result):
    assert len(database) == 0
    database.add_from_fido_search_result(fido_search_result)
    assert len(database) == 65
    database.undo()
    assert len(database) == 0
    database.redo()
    assert len(database) == 65


@pytest.mark.online
def test_add_entries_from_fido_search_result_JSOC_client(database):
    assert len(database) == 0
    search_result = Fido.search(
        net_attrs.jsoc.Time('2014-01-01T00:00:00','2014-01-01T01:00:00'),
        net_attrs.jsoc.Series('hmi.m_45s'),
        net_attrs.jsoc.Notify("sunpy@sunpy.org")
        )
    with pytest.raises(ValueError):
        database.add_from_fido_search_result(search_result)


@pytest.mark.online
def test_add_entries_from_fido_search_result_duplicates(database,
        fido_search_result):
    assert len(database) == 0
    database.add_from_fido_search_result(fido_search_result)
    assert len(database) == 65
    with pytest.raises(EntryAlreadyAddedError):
        database.add_from_fido_search_result(fido_search_result)


@pytest.mark.online
def test_add_entries_from_fido_search_result_ignore_duplicates(database,
        fido_search_result):
    assert len(database) == 0
    database.add_from_fido_search_result(fido_search_result)
    assert len(database) == 65
    database.add_from_fido_search_result(fido_search_result, True)
    assert len(database) == 2*65


def test_add_fom_path(database):
    assert len(database) == 0
    database.add_from_dir(waveunitdir)
    assert len(database) == 4
    database.undo()
    assert len(database) == 0
    database.redo()
    assert len(database) == 4


def test_add_fom_path_duplicates(database):
    database.add_from_dir(waveunitdir)
    assert len(database) == 4
    with pytest.raises(EntryAlreadyAddedError):
        database.add_from_dir(waveunitdir)


def test_add_fom_path_ignore_duplicates(database):
    database.add_from_dir(waveunitdir)
    assert len(database) == 4
    database.add_from_dir(waveunitdir, ignore_already_added=True)
    assert len(database) == 8


def test_add_from_file(database):
    assert len(database) == 0
    database.add_from_file(RHESSI_IMAGE)
    assert len(database) == 4
    # make sure that all entries have the same fileid
    fileid = database[0].fileid
    for entry in database:
        assert entry.fileid == fileid


def test_add_from_file_duplicates(database):
    database.add_from_file(RHESSI_IMAGE)
    with pytest.raises(EntryAlreadyAddedError):
        database.add_from_file(RHESSI_IMAGE)


def test_add_from_file_ignore_duplicates(database):
    assert len(database) == 0
    database.add_from_file(RHESSI_IMAGE)
    assert len(database) == 4
    database.add_from_file(RHESSI_IMAGE, True)
    assert len(database) == 8


def test_edit_entry(database):
    entry = DatabaseEntry()
    database.add(entry)
    database.commit()
    assert entry.id == 1
    database.edit(entry, id=42)
    assert entry.id == 42


def test_remove_many_entries(filled_database):
    bar = Tag('bar')
    bar.id = 2
    # required to check if `remove_many` adds any entries to undo-history
    filled_database.clear_histories()
    filled_database.remove_many(filled_database[:8])
    assert len(filled_database) == 2
    assert list(filled_database) == [
        DatabaseEntry(id=9),
        DatabaseEntry(id=10, tags=[bar])]
    filled_database.undo()
    assert len(filled_database) == 10
    with pytest.raises(EmptyCommandStackError):
        filled_database.undo()


def test_remove_existing_entry(database):
    entry = DatabaseEntry()
    database.add(entry)
    assert database.session.query(DatabaseEntry).count() == 1
    assert entry.id == 1
    database.remove(entry)
    assert database.session.query(DatabaseEntry).count() == 0


def test_remove_nonexisting_entry(database):
    with pytest.raises(NoSuchEntryError):
        database.remove(DatabaseEntry())


def test_clear_empty_database(database):
    database.clear()


def test_clear_database(filled_database):
    assert len(filled_database) == 10
    filled_database.clear()
    assert not filled_database
    assert filled_database.session.query(JSONDump).all() == []
    assert filled_database.session.query(FitsHeaderEntry).all() == []
    assert filled_database.session.query(FitsKeyComment).all() == []
    assert filled_database.session.query(Tag).all() == []
    filled_database.undo()
    assert len(filled_database) == 10
    filled_database.redo()
    assert not filled_database
    assert filled_database.session.query(JSONDump).all() == []
    assert filled_database.session.query(FitsHeaderEntry).all() == []
    assert filled_database.session.query(FitsKeyComment).all() == []
    assert filled_database.session.query(Tag).all() == []


def test_getitem_notfound(database):
    with pytest.raises(IndexError):
        database[23]


def test_getitem_one(filled_database):
    first_entry = DatabaseEntry(id=1)
    assert filled_database[0] == first_entry


def test_getitem_getall(filled_database):
    entries = filled_database[:]
    assert entries == list(filled_database)


def test_getitem_custom(filled_database):
    entries = filled_database[1:5:2]
    foo = Tag('foo')
    foo.id = 1
    assert entries == [
        DatabaseEntry(id=2), DatabaseEntry(id=4, tags=[foo])]


def test_getitem_exceeding_range(filled_database):
    entries = filled_database[7:1000]
    foo = Tag('foo')
    foo.id = 1
    bar = Tag('bar')
    bar.id = 2
    assert entries == [
        DatabaseEntry(id=8, tags=[foo]),
        DatabaseEntry(id=9),
        DatabaseEntry(id=10, tags=[bar])]


def test_getitem_negative_index(filled_database):
    entry = filled_database[-4]
    assert entry == DatabaseEntry(id=7)


def test_getitem_negative_indices_slice(filled_database):
    entries = filled_database[-2:-8:-2]
    bar = Tag('bar')
    bar.id = 2
    assert entries == [
        DatabaseEntry(id=9),
        DatabaseEntry(id=7),
        DatabaseEntry(id=5, tags=[bar])]


def test_contains_exists(database):
    entry = DatabaseEntry()
    database.add(entry)
    database.commit()
    assert entry in database


def test_contains_precommit(database):
    entry = DatabaseEntry()
    database.add(entry)
    assert entry not in database


def test_contains_notexists(database):
    assert DatabaseEntry() not in database


def test_iter(database):
    entry1 = DatabaseEntry()
    entry2 = DatabaseEntry()
    database.add(entry1)
    database.add(entry2)
    expected_entries = [entry1, entry2]
    entries = list(database)
    assert entries == expected_entries


def test_len(database):
    assert len(database) == 0
    database.session.add(DatabaseEntry())
    assert len(database) == 1


def test_lru_cache(database_using_lrucache):
    assert not database_using_lrucache._cache
    entry1, entry2, entry3 = DatabaseEntry(), DatabaseEntry(), DatabaseEntry()
    database_using_lrucache.add(entry1)
    database_using_lrucache.add(entry2)
    database_using_lrucache.add(entry3)
    assert len(database_using_lrucache) == 3
    assert list(database_using_lrucache._cache.items()) == [
        (1, entry1), (2, entry2), (3, entry3)]
    database_using_lrucache.get_entry_by_id(1)
    database_using_lrucache.get_entry_by_id(3)
    entry4 = DatabaseEntry()
    database_using_lrucache.add(entry4)
    assert len(database_using_lrucache) == 3
    assert list(database_using_lrucache._cache.items()) == [
        (1, entry1), (3, entry3), (4, entry4)]


def test_lfu_cache(database_using_lfucache):
    assert not database_using_lfucache._cache
    entry1, entry2, entry3 = DatabaseEntry(), DatabaseEntry(), DatabaseEntry()
    database_using_lfucache.add(entry1)
    database_using_lfucache.add(entry2)
    database_using_lfucache.add(entry3)
    assert len(database_using_lfucache) == 3
    assert list(database_using_lfucache._cache.items()) == [
        (1, entry1), (2, entry2), (3, entry3)]
    # access the entries #1 and #2 to increment their counters
    database_using_lfucache.get_entry_by_id(1)
    database_using_lfucache.get_entry_by_id(2)
    entry4 = DatabaseEntry()
    database_using_lfucache.add(entry4)
    assert len(database_using_lfucache) == 3
    assert list(database_using_lfucache._cache.items()) == [
        (1, entry1), (2, entry2), (4, entry4)]


def test_query_missing_arg(database):
    with pytest.raises(TypeError):
        database.query()


def test_query_unexpected_kwarg(database):
    with pytest.raises(TypeError):
        database.query(attrs.Starred(), foo=42)


def test_query(filled_database):
    foo = Tag('foo')
    foo.id = 1
    bar = Tag('bar')
    bar.id = 2
    entries = filled_database.query(
        attrs.Tag('foo') | attrs.Tag('bar'), sortby='id')
    assert len(entries) == 4
    assert entries == [
        DatabaseEntry(id=4, tags=[foo]),
        DatabaseEntry(id=5, tags=[bar]),
        DatabaseEntry(id=8, tags=[foo]),
        DatabaseEntry(id=10, tags=[bar])]


def test_download_missing_arg(database):
    with pytest.raises(TypeError):
        database.download()


def test_download_unexpected_kwarg(database):
    with pytest.raises(TypeError):
        database.download(vso.attrs.Source('SOHO'), foo=42)


@pytest.mark.online
def test_download_empty_query_result(database, empty_query):
    database.download(*empty_query)
    with pytest.raises(EmptyCommandStackError):
        database.undo()
    assert len(database) == 0


@pytest.mark.online
def test_download(database, download_query, tmpdir):
    assert len(database) == 0
    database.default_waveunit = 'angstrom'
    database.download(
        *download_query, path=str(tmpdir.join('{file}.fits')), progress=True)
    fits_pattern = str(tmpdir.join('*.fits'))
    num_of_fits_headers = sum(
        len(fits.get_header(file)) for file in glob.glob(fits_pattern))
    assert len(database) == num_of_fits_headers
    for entry in database:
        assert os.path.dirname(entry.path) == str(tmpdir)
    database.undo()
    assert len(database) == 0
    database.redo()
    assert len(database) == 4


@pytest.mark.online
def test_download_duplicates(database, download_query, tmpdir):
    assert len(database) == 0
    database.default_waveunit = 'angstrom'
    database.download(
        *download_query, path=str(tmpdir.join('{file}.fits')), progress=True)
    assert len(database) == 4
    download_time = database[0].download_time
    database.download(*download_query, path=str(tmpdir.join('{file}.fits')))
    assert len(database) == 4
    assert database[0].download_time != download_time


def test_fetch_missing_arg(database):
    with pytest.raises(TypeError):
        database.fetch()


def test_fetch_unexpected_kwarg(database):
    with pytest.raises(TypeError):
        database.fetch(vso.attrs.Source('SOHO'), foo=42)


@pytest.mark.online
def test_fetch(database, download_query, tmpdir):
    assert len(database) == 0
    database.default_waveunit = 'angstrom'
    database.fetch(*download_query, path=str(tmpdir.join('{file}.fits')))
    assert len(database) == 4
    download_time = database[0].download_time
    database.fetch(*download_query, path=str(tmpdir.join('{file}.fits')))
    assert len(database) == 4
    assert database[0].download_time == download_time


@pytest.mark.online
def test_fetch_separate_filenames():
    # Setup
    db = Database('sqlite:///')

    download_query = [
        vso.attrs.Time('2012-08-05', '2012-08-05 00:00:05'),
        vso.attrs.Instrument('AIA')
    ]

    tmp_test_dir = os.path.join(
        sunpy.config.get('downloads', 'download_dir'),
        'tmp_test_dir/'
    )

    if not os.path.isdir(tmp_test_dir):
        os.mkdir(tmp_test_dir)

    path = tmp_test_dir + '{file}'

    db.fetch(*download_query, path=path)

    # Test
    assert len(db) == 8

    dir_contents = os.listdir(tmp_test_dir)
    assert 'aia_lev1_335a_2012_08_05t00_00_02_62z_image_lev1.fits' in dir_contents
    assert 'aia_lev1_94a_2012_08_05t00_00_01_12z_image_lev1.fits' in dir_contents
    assert os.path.isfile(os.path.join(tmp_test_dir, 'aia_lev1_335a_2012_08_05t00_00_02_62z_image_lev1.fits'))
    assert os.path.isfile(os.path.join(tmp_test_dir, 'aia_lev1_94a_2012_08_05t00_00_01_12z_image_lev1.fits'))

    # Teardown
    shutil.rmtree(tmp_test_dir)


@pytest.mark.online
def test_disable_undo(database, download_query, tmpdir):
    entry = DatabaseEntry()
    with disable_undo(database) as db:
        db.set_cache_size(5)
        db.add(entry)
        db.commit()
        db.remove(entry)
        db.default_waveunit = 'angstrom'
        db.download(*download_query, path=str(tmpdir.join('{file}.fits')))
        entry = db[0]
        db.tag(entry, 'foo', 'bar')
        db.remove_tag(entry, 'foo')
        db.star(entry)
        db.unstar(entry)
        db.add_many([entry, entry], ignore_already_added=True)
        db.add(entry, ignore_already_added=True)
        db.add_from_dir(str(tmpdir))
        db.clear()
    with pytest.raises(EmptyCommandStackError):
        database.undo()


@pytest.fixture
def default_waveunit_database():
    unit_database = Database('sqlite:///:memory:', default_waveunit = units.meter)
    str_database = Database('sqlite:///:memory:', default_waveunit = "m")
    return unit_database, str_database


def test_default_waveunit(default_waveunit_database):
    unit_database, str_database = default_waveunit_database
    assert isinstance(unit_database.default_waveunit, units.UnitBase)
    assert isinstance(str_database.default_waveunit, units.UnitBase)


@pytest.fixture
def split_function_database():
    """
    Generates a custom database to test the split_database function
    """
    database = Database('sqlite:///:memory:')
    for i in range(1, 11):
        entry = DatabaseEntry()
        database.add(entry)
        # every fourth entry gets the instrument 'EIA'
        if i % 4 == 0:
            database.edit(entry, instrument='EIA')
        # every fifth entry gets the instrument 'AIA_3'
        elif i % 5 == 0:
            database.edit(entry, instrument='AIA_3')
        # every other entry gets instrument 'RHESSI'
        else:
            database.edit(entry, instrument='RHESSI')
        # all  entries have provider 'xyz'
        database.edit(entry, provider='xyz')
    database.commit()
    return database


def test_split_database(split_function_database, database):
    # Send all entries with instrument='EIA' to destination_database
    split_function_database, database = split_database(
        split_function_database, database, vso.attrs.Instrument('EIA'))

    observed_source_entries = split_function_database.query(
        vso.attrs.Provider('xyz'), sortby='id')
    observed_destination_entries = database.query(vso.attrs.Provider('xyz'))

    assert observed_source_entries == [
        DatabaseEntry(id=1, instrument='RHESSI', provider='xyz'),
        DatabaseEntry(id=2, instrument='RHESSI', provider='xyz'),
        DatabaseEntry(id=3, instrument='RHESSI', provider='xyz'),
        DatabaseEntry(id=5, instrument='AIA_3', provider='xyz'),
        DatabaseEntry(id=6, instrument='RHESSI', provider='xyz'),
        DatabaseEntry(id=7, instrument='RHESSI', provider='xyz'),
        DatabaseEntry(id=9, instrument='RHESSI', provider='xyz'),
        DatabaseEntry(id=10, instrument='AIA_3', provider='xyz'),
    ]
    assert observed_destination_entries == [
        DatabaseEntry(id=4, instrument='EIA', provider='xyz'),
        DatabaseEntry(id=8, instrument='EIA', provider='xyz'),
    ]<|MERGE_RESOLUTION|>--- conflicted
+++ resolved
@@ -473,28 +473,15 @@
 
     assert len(database) == 0
 
-<<<<<<< HEAD
-    """Download for all query response blocks and save the length
-     of database in num_of_fits_headers"""
-=======
     # Download for all query response blocks and save the length
     # of database in num_of_fits_headers
->>>>>>> 5576fbd8
+
     database.download_from_vso_query_result(
         download_qr, path=str(tmpdir.join('{file}.fits')))
     fits_pattern = str(tmpdir.join('*.fits'))
     num_of_fits_headers = sum(
         len(fits.get_header(file)) for file in glob.glob(fits_pattern))
 
-<<<<<<< HEAD
-    assert len(database) == num_of_fits_headers > 0
-
-    """Emptying the database"""
-    database.clear()
-    database.commit()
-
-    """Only downloading for the first query response block"""
-=======
     assert len(database) == num_of_fits_headers and len(database) > 0
 
     # Emptying the database
@@ -502,37 +489,23 @@
     database.commit()
 
     # Only downloading for the first query response block
->>>>>>> 5576fbd8
+
     database.download_from_vso_query_result(
         download_qr[:1], path=str(tmpdir.join('{file}.type1')))
     fits_pattern = str(tmpdir.join('*.type1'))
     num_of_fits_headers_1 = sum(
         len(fits.get_header(file)) for file in glob.glob(fits_pattern))
 
-<<<<<<< HEAD
-    assert len(database) == num_of_fits_headers_1 > 0
-
-    """Downloading for all query response blocks"""
-=======
     assert len(database) == num_of_fits_headers_1 and len(database) > 0
 
     # Downloading for all query response blocks
->>>>>>> 5576fbd8
+
     database.download_from_vso_query_result(
         download_qr, path=str(tmpdir.join('{file}.type2')))
     fits_pattern = str(tmpdir.join('*.type2'))
     num_of_fits_headers_2 = sum(
         len(fits.get_header(file)) for file in glob.glob(fits_pattern))
 
-<<<<<<< HEAD
-    """Final length of the database should be the same as num_of_fits_headers.
-    This is done to ensure that the first query response block's files weren't
-    redownloaded. If they were redownloaded then length will be greater than
-    num_of_fits_headers as new entries are added to the database in case of a
-    download."""
-
-    assert len(database) == num_of_fits_headers_1 + num_of_fits_headers_2 > 0
-=======
     # Final length of the database should be the same as num_of_fits_headers.
     # This is done to ensure that the first query response block's files weren't
     # redownloaded. If they were redownloaded then length will be greater than
@@ -541,7 +514,6 @@
 
     assert len(database) == num_of_fits_headers_1 + num_of_fits_headers_2
     assert len(database) > 0
->>>>>>> 5576fbd8
 
     assert num_of_fits_headers_1+num_of_fits_headers_2 == num_of_fits_headers
 
