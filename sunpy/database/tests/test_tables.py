# Author: Simon Liedtke <liedtke.simon@googlemail.com>
#
# This module was developed with funding provided by
# the Google Summer of Code (2013).

from collections import Hashable
from datetime import datetime

import pytest
import os

from astropy import units as u
from astropy import conf

from sunpy.database import Database
from sunpy.database.tables import FitsHeaderEntry, FitsKeyComment, Tag,\
    DatabaseEntry, entries_from_query_result, entries_from_dir,\
<<<<<<< HEAD
    entries_from_file, display_entries, WaveunitNotFoundError, \
    entries_from_fido_search_result
from sunpy.net import vso, Fido, attrs as net_attrs
=======
    entries_from_file, _create_display_table, display_entries,\
    WaveunitNotFoundError
from sunpy.net import vso
>>>>>>> 5576fbd8
from sunpy.data.test import rootdir as testdir
from sunpy.data.test.waveunit import waveunitdir, MQ_IMAGE
from sunpy.extern.six import next


RHESSI_IMAGE = os.path.join(testdir, 'hsi_image_20101016_191218.fits')
EIT_195_IMAGE = os.path.join(testdir, 'EIT/efz20040301.000010_s.fits')

@pytest.fixture
def fido_search_result():
    # A search query with responses from all instruments
    # No JSOC query
    return Fido.search(
        net_attrs.Time("2012/1/1", "2012/1/2"),
        net_attrs.Instrument('lyra')|net_attrs.Instrument('eve')|
        net_attrs.Instrument('goes')|net_attrs.Instrument('noaa-indices')|
        net_attrs.Instrument('noaa-predict')|net_attrs.Instrument('norh')|
        net_attrs.Instrument('rhessi')|
        (net_attrs.Instrument('EVE')&net_attrs.Level(0))
        )


@pytest.fixture
def query_result():
    client = vso.VSOClient()
    return client.query_legacy('2001/1/1', '2001/1/2', instrument='EIT')


@pytest.fixture
def qr_with_none_waves():
    return vso.VSOClient().query(
        vso.attrs.Time('20121224T120049.8', '20121224T120049.8'),
        vso.attrs.Provider('SDAC'), vso.attrs.Instrument('VIRGO'))


@pytest.fixture
def qr_block_with_missing_physobs():
    return vso.VSOClient().query(
        vso.attrs.Time('20130805T120000', '20130805T121000'),
        vso.attrs.Instrument('SWAVES'), vso.attrs.Source('STEREO_A'),
        vso.attrs.Provider('SSC'), vso.attrs.Wavelength(10 * u.kHz, 160 * u.kHz))[0]


@pytest.fixture
def qr_block_with_kev_unit():
    return vso.VSOClient().query(
        vso.attrs.Time((2011, 9, 20, 1), (2011, 9, 20, 2)),
        vso.attrs.Instrument('RHESSI'))[0]


def test_fits_header_entry_equality():
    assert FitsHeaderEntry('key', 'value') == FitsHeaderEntry('key', 'value')
    assert not (FitsHeaderEntry('key', 'value') == FitsHeaderEntry('k', 'v'))


def test_fits_header_entry_inequality():
    assert FitsHeaderEntry('key', 'value') != FitsHeaderEntry('k', 'v')
    assert not (FitsHeaderEntry('k', 'v') != FitsHeaderEntry('k', 'v'))


def test_fits_header_entry_hashability():
    assert isinstance(FitsHeaderEntry('key', 'value'), Hashable)


def test_tag_equality():
    assert Tag('abc') == Tag('abc')
    assert not (Tag('abc') == Tag('xyz'))


def test_tag_inequality():
    assert Tag('abc') != Tag('xyz')
    assert not (Tag('abc') != Tag('abc'))


def test_tag_hashability():
    assert isinstance(Tag(''), Hashable)


@pytest.mark.online
def test_entries_from_fido_search_result(fido_search_result):
    entries = list(entries_from_fido_search_result(fido_search_result))
    # 65 entries for 8 instruments in fido_search_result
    assert len(entries) == 65
    # First 2 entries are from lyra
    assert entries[0] == DatabaseEntry(
        source='Proba2', provider='esa', physobs='irradiance',
        fileid='http://proba2.oma.be/lyra/data/bsd/2012/01/01/lyra_20120101-000000_lev2_std.fits',
        observation_time_start= datetime(2012, 1, 1, 0, 0),
        observation_time_end= datetime(2012, 1, 2, 0, 0),
        instrument='lyra')
    # 54 entries from EVE
    assert entries[2] == DatabaseEntry(
        source='SDO', provider='LASP', physobs='irradiance',
        fileid='EVE_L1_esp_2012001_00',
        observation_time_start= datetime(2012, 1, 1, 0, 0),
        observation_time_end= datetime(2012, 1, 2, 0, 0),
        instrument='EVE', size=-1.0,
        wavemin=0.1, wavemax=30.400000000000002)
    # 2 entries from goes
    assert entries[56] == DatabaseEntry(
        source= 'nasa', provider= 'sdac', physobs= 'irradiance',
        fileid= 'http://umbra.nascom.nasa.gov/goes/fits/2012/go1520120101.fits',
        observation_time_start = datetime(2012, 1, 1, 0, 0),
        observation_time_end = datetime(2012, 1, 2, 0, 0),
        instrument= 'goes')
    # 1 entry from noaa-indices
    assert entries[58] == DatabaseEntry(
        source= 'sdic', provider= 'swpc', physobs= 'sunspot number',
        fileid= 'ftp://ftp.swpc.noaa.gov/pub/weekly/RecentIndices.txt',
        observation_time_start = datetime(2012, 1, 1, 0, 0),
        observation_time_end = datetime(2012, 1, 2, 0, 0),
        instrument= 'noaa-indices')
    # 1 entry from noaa-predict
    assert entries[59] == DatabaseEntry(
        source= 'ises', provider= 'swpc', physobs= 'sunspot number',
        fileid= 'http://services.swpc.noaa.gov/text/predicted-sunspot-radio-flux.txt',
        observation_time_start = datetime(2012, 1, 1, 0, 0),
        observation_time_end = datetime(2012, 1, 2, 0, 0),
        instrument= 'noaa-predict')
    # 2 entries from norh
    assert entries[60] == DatabaseEntry(
        source='NAOJ', provider='NRO', physobs="",
        fileid='ftp://anonymous:mozilla@example.com@solar-pub.nao.ac.jp/pub/nsro/norh/data/tcx/2012/01/tca120101',
        observation_time_start=datetime(2012, 1, 1, 0, 0),
        observation_time_end=datetime(2012, 1, 2, 0, 0),
        instrument='RadioHelioGraph')
    # 1 entry from rhessi
    assert entries[62] == DatabaseEntry(
        source="rhessi", provider= 'nasa', physobs= 'irradiance',
        fileid= 'http://hesperia.gsfc.nasa.gov/hessidata/metadata/catalog/hsi_obssumm_20120101_016.fits',
        observation_time_start = datetime(2012, 1, 1, 0, 0),
        observation_time_end = datetime(2012, 1, 2, 0, 0),
        instrument= 'rhessi')
    # 2 entries from eve, level 0
    assert entries[63] == DatabaseEntry(
        source= 'SDO', provider= 'LASP', physobs= 'irradiance',
        fileid= 'http://lasp.colorado.edu/eve/data_access/evewebdata/quicklook/L0CS/SpWx/2012/20120101_EVE_L0CS_DIODES_1m.txt',
        observation_time_start = datetime(2012, 1, 1, 0, 0),
        observation_time_end = datetime(2012, 1, 2, 0, 0),
        instrument= 'eve')


@pytest.mark.online
def test_entries_from_fido_search_result_JSOC():
    search_result = Fido.search(
        net_attrs.jsoc.Time('2014-01-01T00:00:00','2014-01-01T01:00:00'),
        net_attrs.jsoc.Series('hmi.m_45s'),
        net_attrs.jsoc.Notify("sunpy@sunpy.org")
        )
    with pytest.raises(ValueError):
        # Using list() here is important because the
        # entries_from_fido_search_result function uses yield.
        # list() uses the generator to run the function body.
        list(entries_from_fido_search_result(search_result))


@pytest.mark.online
def test_from_fido_search_result_block(fido_search_result):
    entry = DatabaseEntry._from_fido_search_result_block(
                fido_search_result[0][0])
    expected_entry = DatabaseEntry(
        source='Proba2', provider='esa', physobs='irradiance',
        fileid='http://proba2.oma.be/lyra/data/bsd/2012/01/01/lyra_20120101-000000_lev2_std.fits',
        observation_time_start= datetime(2012, 1, 1, 0, 0),
        observation_time_end= datetime(2012, 1, 2, 0, 0),
        instrument='lyra')
    assert entry == expected_entry


@pytest.mark.online
def test_entry_from_qr_block(query_result):
    entry = DatabaseEntry._from_query_result_block(query_result[0])
    expected_entry = DatabaseEntry(
        source='SOHO', provider='SDAC', physobs='intensity',
        fileid='/archive/soho/private/data/processed/eit/lz/2001/01/efz20010101.010014',
        observation_time_start=datetime(2001, 1, 1, 1, 0, 14),
        observation_time_end=datetime(2001, 1, 1, 1, 0, 21),
        instrument='EIT', size=2059.0, wavemin=17.1, wavemax=17.1)
    assert entry == expected_entry


@pytest.mark.online
def test_entry_from_qr_block_with_missing_physobs(qr_block_with_missing_physobs):
    entry = DatabaseEntry._from_query_result_block(qr_block_with_missing_physobs)
    expected_entry = DatabaseEntry(
        source='STEREO_A', provider='SSC',
        fileid='swaves/2013/swaves_average_20130805_a_hfr.dat',
        observation_time_start=datetime(2013, 8, 5),
        observation_time_end=datetime(2013, 8, 6), instrument='SWAVES',
        size=3601.08, wavemin=2398339664000.0, wavemax=18737028625.0)
    assert entry == expected_entry


@pytest.mark.online
def test_entry_from_qr_block_kev(qr_block_with_kev_unit):
    # See issue #766.
    entry = DatabaseEntry._from_query_result_block(qr_block_with_kev_unit)
    assert entry.source == 'RHESSI'
    assert entry.provider == 'LSSP'
    assert entry.fileid == '/hessidata/2011/09/20/hsi_20110920_010920'
    assert entry.observation_time_start == datetime(2011, 9, 20, 1, 9, 20)
    assert entry.observation_time_end == datetime(2011, 9, 20, 2, 27, 40)
    assert entry.instrument == 'RHESSI'
    assert entry.size == -1
    assert round(entry.wavemin, 3) == 0.413
    assert round(entry.wavemax, 7) == 0.0000729


def test_entries_from_file():
    entries = list(entries_from_file(MQ_IMAGE))
    assert len(entries) == 1
    entry = entries[0]
    assert len(entry.fits_header_entries) == 31
    expected_fits_header_entries = [
        FitsHeaderEntry('SIMPLE', True),
        FitsHeaderEntry('BITPIX', 16),
        FitsHeaderEntry('NAXIS', 2),
        FitsHeaderEntry('NAXIS1', 1500),
        FitsHeaderEntry('NAXIS2', 1340),
        FitsHeaderEntry('CONTACT', 'Isabelle.Buale@obspm.fr'),
        FitsHeaderEntry('DATE_OBS', '2013-08-12T08:42:53.000'),
        FitsHeaderEntry('DATE_END', '2013-08-12T08:42:53.000'),
        FitsHeaderEntry('FILENAME', 'mq130812.084253.fits'),
        FitsHeaderEntry('INSTITUT', 'Observatoire de Paris'),
        FitsHeaderEntry('INSTRUME', 'Spectroheliograph'),
        FitsHeaderEntry('OBJECT', 'FS'),
        FitsHeaderEntry('OBS_MODE', 'SCAN'),
        FitsHeaderEntry('PHYSPARA', 'Intensity'),
        FitsHeaderEntry('NBREG', 1),
        FitsHeaderEntry('NBLAMBD', 1),
        FitsHeaderEntry('WAVELNTH', 6563),
        FitsHeaderEntry('WAVEUNIT', 'angstrom'),
        FitsHeaderEntry('POLARANG', 0),
        FitsHeaderEntry('THEMISFF', 3),
        FitsHeaderEntry('LONGTRC', 258.78),
        FitsHeaderEntry('LONGCARR', 258.78),
        FitsHeaderEntry('LONGITUD', 258.78),
        FitsHeaderEntry('LATITUD', 6.50107),
        FitsHeaderEntry('LATIRC', 6.50107),
        FitsHeaderEntry('INDLAMD', 1),
        FitsHeaderEntry('INDREG', 1),
        FitsHeaderEntry('SEQ_IND', 1),
        FitsHeaderEntry('SVECTOR', 0),
        FitsHeaderEntry('COMMENT', ''),
        FitsHeaderEntry('HISTORY', '')]
    assert entry.fits_header_entries == expected_fits_header_entries
    assert entry.fits_key_comments.sort() == [
        FitsKeyComment('SIMPLE', 'Written by IDL:  Mon Aug 12 08:48:08 2013'),
        FitsKeyComment('BITPIX', 'Integer*2 (short integer)')].sort()
    assert entry.instrument == 'Spectroheliograph'
    assert entry.observation_time_start == datetime(2013, 8, 12, 8, 42, 53)
    assert entry.observation_time_end == datetime(2013, 8, 12, 8, 42, 53)
    assert round(entry.wavemin, 1) == 656.3
    assert round(entry.wavemax, 1) == 656.3
    assert entry.path == MQ_IMAGE


def test_entries_from_file_withoutwaveunit():
    # does not raise `WaveunitNotFoundError`, because no wavelength information
    # is present in this file
    next(entries_from_file(RHESSI_IMAGE))
    with pytest.raises(WaveunitNotFoundError):
        next(entries_from_file(EIT_195_IMAGE))


def test_entries_from_dir():
    entries = list(entries_from_dir(waveunitdir))
    assert len(entries) == 4
    for entry, filename in entries:
        if filename.endswith('na120701.091058.fits'):
            break
    assert entry.path in (os.path.join(waveunitdir, filename), filename)
    assert filename.startswith(waveunitdir)
    assert len(entry.fits_header_entries) == 42
    assert entry.fits_header_entries == [
        FitsHeaderEntry('SIMPLE', True),
        FitsHeaderEntry('BITPIX', -32),
        FitsHeaderEntry('NAXIS', 3),
        FitsHeaderEntry('NAXIS1', 256),
        FitsHeaderEntry('NAXIS2', 256),
        FitsHeaderEntry('NAXIS3', 1),
        FitsHeaderEntry('DATE', '27-OCT-82'),
        FitsHeaderEntry('DATE-OBS', '2012-07-01'),
        FitsHeaderEntry('DATE_OBS', '2012-07-01T09:10:58.200Z'),
        FitsHeaderEntry('DATE_END', '2012-07-01T09:10:58.200Z'),
        FitsHeaderEntry('WAVELNTH', 1.98669),
        FitsHeaderEntry('WAVEUNIT', 'm'),
        FitsHeaderEntry('PHYSPARA', 'STOKESI'),
        FitsHeaderEntry('OBJECT', 'FS'),
        FitsHeaderEntry('OBS_TYPE', 'RADIO'),
        FitsHeaderEntry('OBS_MODE', 'IMAGE'),
        FitsHeaderEntry('LONGITUD', 0.0),
        FitsHeaderEntry('LATITUDE', 0.0),
        FitsHeaderEntry('INSTITUT', 'MEUDON'),
        FitsHeaderEntry('CMP_NAME', 'ROUTINE'),
        FitsHeaderEntry('CONTACT', ' A. KERDRAON'),
        FitsHeaderEntry('TELESCOP', 'NRH'),
        FitsHeaderEntry('INSTRUME', 'NRH2'),
        FitsHeaderEntry('FILENAME', 'nrh2_1509_h80_20120701_091058c02_i.fts'),
        FitsHeaderEntry('NRH_DATA', '2DB'),
        FitsHeaderEntry('ORIGIN', 'wrfits'),
        FitsHeaderEntry('FREQ', 150.9),
        FitsHeaderEntry('FREQUNIT', 6),
        FitsHeaderEntry('BSCALE', 1.0),
        FitsHeaderEntry('BZERO', 0.0),
        FitsHeaderEntry('BUNIT', 'K'),
        FitsHeaderEntry('EXPTIME', 1168576512),
        FitsHeaderEntry('CTYPE1', 'Solar-X'),
        FitsHeaderEntry('CTYPE2', 'Solar-Y'),
        FitsHeaderEntry('CTYPE3', 'StokesI'),
        FitsHeaderEntry('CRPIX1', 128),
        FitsHeaderEntry('CRPIX2', 128),
        FitsHeaderEntry('CDELT1', 0.015625),
        FitsHeaderEntry('CDELT2', 0.015625),
        FitsHeaderEntry('SOLAR_R', 64.0),
        FitsHeaderEntry('COMMENT', ''),
        FitsHeaderEntry('HISTORY', '')]
    assert entry.fits_key_comments.sort() == [
        FitsKeyComment('WAVEUNIT', 'in meters'),
        FitsKeyComment('NAXIS2', 'number of rows'),
        FitsKeyComment('CDELT2', 'pixel scale y, in solar radius/pixel'),
        FitsKeyComment('CRPIX1', 'SUN CENTER X, pixels'),
        FitsKeyComment('CRPIX2', 'SUN CENTER Y, pixels'),
        FitsKeyComment('SOLAR_R', 'SOLAR RADIUS, pixels'),
        FitsKeyComment('NAXIS1', 'number of columns'),
        FitsKeyComment('CDELT1', 'pixel scale x, in solar radius/pixel'),
        FitsKeyComment('NAXIS3', 'StokesI'),
        FitsKeyComment('TELESCOP', 'Nancay Radioheliograph'),
        FitsKeyComment('INSTRUME', 'Nancay 2D-images Radioheliograph'),
        FitsKeyComment('BUNIT', 'Brightness temperature'),
        FitsKeyComment('BITPIX', 'IEEE 32-bit floating point values'),
        FitsKeyComment('DATE', 'Date of file creation'),
        FitsKeyComment('FREQUNIT', 'in MHz'),
        FitsKeyComment('EXPTIME', 'in seconds')].sort()


def test_entries_from_dir_recursively_true():
    entries = list(
        entries_from_dir(testdir, True, default_waveunit='angstrom'))
    assert len(entries) == 60
    # Older val = 31.


def test_entries_from_dir_recursively_false():
    entries = list(
        entries_from_dir(testdir, False, default_waveunit='angstrom'))
    assert len(entries) == 39


@pytest.mark.online
def test_entries_from_query_result(query_result):
    entries = list(entries_from_query_result(query_result))
    assert len(entries) == 122
    snd_entry = entries[1]
    expected_entry = DatabaseEntry(
        source='SOHO', provider='SDAC', physobs='intensity',
        fileid='/archive/soho/private/data/processed/eit/lz/2001/01/efz20010101.070014',
        observation_time_start=datetime(2001, 1, 1, 7, 0, 14),
        observation_time_end=datetime(2001, 1, 1, 7, 0, 21),
        instrument='EIT', size=2059.0, wavemin=17.1, wavemax=17.1)
    assert snd_entry == expected_entry


@pytest.mark.online
def test_entry_from_query_results_with_none_wave(qr_with_none_waves):
    # does not raise WaveunitNotFoundError because neither wavemin nor wavemax
    # are given
    list(entries_from_query_result(qr_with_none_waves))


@pytest.mark.online
def test_entry_from_query_results_with_none_wave_and_default_unit(
        qr_with_none_waves):
    entries = list(entries_from_query_result(qr_with_none_waves, 'nm'))
    assert len(entries) == 7
    assert entries == [
        DatabaseEntry(
            source='SOHO', provider='SDAC', physobs='intensity',
            fileid='/archive/soho/private/data/processed/virgo/spm/SPM_blue_intensity_series.tar.gz',
            observation_time_start=datetime(1996, 4, 11, 0, 0, 0),
            observation_time_end=datetime(2014, 3, 30, 23, 59, 0),
            instrument='VIRGO', size=32652.0, wavemin=None,
            wavemax=None),
        DatabaseEntry(
            source='SOHO', provider='SDAC', physobs='intensity',
            fileid='/archive/soho/private/data/processed/virgo/spm/SPM_green_intensity_series.tar.gz',
            observation_time_start=datetime(1996, 4, 11, 0, 0, 0),
            observation_time_end=datetime(2014, 3, 30, 23, 59, 0),
            instrument='VIRGO', size=32652.0, wavemin=None,
            wavemax=None),
        DatabaseEntry(
            source='SOHO', provider='SDAC', physobs='intensity',
            fileid='/archive/soho/private/data/processed/virgo/spm/SPM_red_intensity_series.tar.gz',
            observation_time_start=datetime(1996, 4, 11, 0, 0, 0),
            observation_time_end=datetime(2014, 3, 30, 23, 59, 0),
            instrument='VIRGO', size=32652.0, wavemin=None,
            wavemax=None),
        DatabaseEntry(
            source='SOHO', provider='SDAC', physobs='intensity',
            fileid='/archive/soho/private/data/processed/virgo/level1/1212/HK/121222_1.H01',
            observation_time_start=datetime(2012, 12, 23, 23, 59, 3),
            observation_time_end=datetime(2012, 12, 24, 23, 59, 2),
            instrument='VIRGO', size=155.0, wavemin=None,
            wavemax=None),
        DatabaseEntry(
            source='SOHO', provider='SDAC', physobs='intensity',
            fileid='/archive/soho/private/data/processed/virgo/level1/1212/LOI/121224_1.L01',
            observation_time_end=datetime(2012, 12, 24, 23, 59, 2),
            observation_time_start=datetime(2012, 12, 23, 23, 59, 3),
            instrument='VIRGO', size=329.0, wavemin=None,
            wavemax=None),
        DatabaseEntry(
            source='SOHO', provider='SDAC', physobs ='intensity',
            fileid='/archive/soho/private/data/processed/virgo/level1/1212/SPM/121222_1.S02',
            observation_time_start=datetime(2012, 12, 23, 23, 59, 3),
            observation_time_end=datetime(2012, 12, 24, 23, 59, 2),
            instrument='VIRGO', size=87.0, wavemin=None,
            wavemax=None),
        DatabaseEntry(
            source='SOHO', provider='SDAC', physobs='intensity',
            fileid='/archive/soho/private/data/processed/virgo/level1/1212/DIARAD/121222_1.D01',
            observation_time_start=datetime(2012, 12, 24, 0, 1, 58),
            observation_time_end=datetime(2012, 12, 25, 0, 1, 57),
            instrument='VIRGO', size=14.0, wavemin=None,
            wavemax=None)]


def test_create_display_table_missing_entries():
    with pytest.raises(TypeError):
        _create_display_table([], ['some', 'columns'])


def test_create_display_table_empty_db():
    with pytest.raises(TypeError):
        _create_display_table(Database('sqlite:///'), ['id'])


def test_create_display_table_missing_columns():
    with pytest.raises(TypeError):
        _create_display_table([DatabaseEntry()], [])


def test_create_display_table():
    conf.max_width = 500
    entries = [
        DatabaseEntry(
            id=1, source='SOHO', provider='SDAC', physobs='intensity',
            fileid='/archive/soho/...',
            observation_time_start=datetime(2001, 1, 1, 7, 0, 14),
            observation_time_end=datetime(2001, 1, 1, 7, 0, 21),
            instrument='EIT', size=259.0, wavemin=171.0,
            wavemax=171.0, tags=[Tag('foo'), Tag('bar')]),
        DatabaseEntry(
            id=2, source='GONG', provider='NSO', physobs='LOS_velocity',
            fileid='pptid=11010...',
            observation_time_start=datetime(2010, 1, 1, 0, 59),
            observation_time_end=datetime(2010, 1, 1, 1),
            download_time=datetime(2014, 6, 15, 3, 42, 55, 123456),
            instrument='Merged gong', size=944.0,
            wavemin=6768.0, wavemax=6768.0, starred=True)]
    columns = [
        'id', 'source', 'provider', 'physobs', 'fileid', 'download_time',
        'observation_time_start', 'instrument', 'size',
        'wavemin', 'path', 'starred', 'tags']
    table = _create_display_table(entries, columns)
    filedir = os.path.dirname(os.path.realpath(__file__))
    with open(os.path.join(filedir,'test_table.txt'), 'r') as f:
        stored_table = f.read()
    assert table.__str__().strip() == stored_table.strip()
    conf.reset('max_width')<|MERGE_RESOLUTION|>--- conflicted
+++ resolved
@@ -15,15 +15,10 @@
 from sunpy.database import Database
 from sunpy.database.tables import FitsHeaderEntry, FitsKeyComment, Tag,\
     DatabaseEntry, entries_from_query_result, entries_from_dir,\
-<<<<<<< HEAD
     entries_from_file, display_entries, WaveunitNotFoundError, \
-    entries_from_fido_search_result
+    entries_from_fido_search_result, _create_display_table
 from sunpy.net import vso, Fido, attrs as net_attrs
-=======
-    entries_from_file, _create_display_table, display_entries,\
-    WaveunitNotFoundError
-from sunpy.net import vso
->>>>>>> 5576fbd8
+
 from sunpy.data.test import rootdir as testdir
 from sunpy.data.test.waveunit import waveunitdir, MQ_IMAGE
 from sunpy.extern.six import next
