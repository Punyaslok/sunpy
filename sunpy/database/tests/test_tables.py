--- conflicted
+++ resolved
@@ -16,11 +16,7 @@
 from sunpy.database import Database
 from sunpy.database.tables import FitsHeaderEntry, FitsKeyComment, Tag,\
     DatabaseEntry, entries_from_query_result, entries_from_dir,\
-<<<<<<< HEAD
-    entries_from_file, display_entries, WaveunitNotFoundError, \
-=======
     entries_from_file, _create_display_table, WaveunitNotFoundError, \
->>>>>>> f7177ba3
     entries_from_fido_search_result
 from sunpy.net import vso, Fido, attrs as net_attrs
 from sunpy.data.test import rootdir as testdir
