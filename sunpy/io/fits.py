"""
FITS File Reader

Notes
-----
FITS
    [1] FITS files allow comments to be attached to every value in the header.
    This is implemented in this module as a KEYCOMMENTS dictionary in the
    sunpy header. To add a comment to the file on write, add a comment to this
    dictionary with the same name as a key in the header (upcased).

PyFITS
    [1] Due to the way PyFITS works with images the header dictionary may
    differ depending on whether is accessed before or after the fits[0].data
    is requested. If the header is read before the data then the original
    header will be returned. If the header is read after the data has been
    accessed then the data will have been scaled and a modified header
    reflecting these changes will be returned: BITPIX may differ and
    BSCALE and B_ZERO may be dropped in the modified version.

    [2] The verify('fix') call attempts to handle violations of the FITS
    standard. For example, nan values will be converted to "nan" strings.
    Attempting to cast a pyfits header to a dictionary while it contains
    invalid header tags will result in an error so verifying it early on
    makes the header easier to work with later.

References
----------
| http://stackoverflow.com/questions/456672/class-factory-in-python
| http://stsdas.stsci.edu/download/wikidocs/The_PyFITS_Handbook.pdf

"""
from __future__ import absolute_import, division, print_function
import os
import re
import sys
import warnings
import traceback
import itertools
import collections

from astropy.io import fits

from sunpy.io.header import FileHeader
from sunpy.extern.six.moves import zip

__all__ = ['read', 'get_header', 'write', 'extract_waveunit']

__author__ = "Keith Hughitt, Stuart Mumford, Simon Liedtke"
__email__ = "keith.hughitt@nasa.gov"

HDPair = collections.namedtuple('HDPair', ['data', 'header'])


def read(filepath, hdus=None, memmap=None, **kwargs):
    """
    Read a fits file

    Parameters
    ----------
    filepath : `str`
        The fits file to be read
    hdu: `int` or iterable
        The HDU indexes to read from the file

    Returns
    -------
    pairs : `list`
        A list of (data, header) tuples

    Notes
    -----
    This routine reads all the HDU's in a fits file and returns a list of the
    data and a FileHeader instance for each one.
    Also all comments in the original file are concatenated into a single
    'comment' key in the returned FileHeader.
    """
    with fits.open(filepath, memmap=memmap) as hdulist:
        if hdus is not None:
            if isinstance(hdus, int):
                hdulist = hdulist[hdus]
            elif isinstance(hdus, collections.Iterable):
                hdulist = [hdulist[i] for i in hdus]

        hdulist.verify('silentfix+warn')

        headers = get_header(hdulist)
        pairs = []
<<<<<<< HEAD
        for hdu, header in zip(hdulist, headers):
            pairs.append(HDPair(hdu.data, header))
    finally:
        hdulist.close()
=======
        for i, (hdu, header) in enumerate(zip(hdulist, headers)):
            try:
                pairs.append((hdu.data, header))
            except (KeyError, ValueError) as e:
                message = "Error when reading HDU {}. Skipping.\n".format(i)
                for line in traceback.format_tb(sys.exc_info()[2]):
                    message += line
                    message += '\n'
                message += repr(e)
                warnings.warn(message, Warning, stacklevel=2)
>>>>>>> 19b7103c

    return pairs


def get_header(afile):
    """
    Read a fits file and return just the headers for all HDU's. In each header,
    the key WAVEUNIT denotes the wavelength unit which is used to describe the
    value of the key WAVELNTH.

    Parameters
    ----------
    afile : `str` or fits.HDUList
        The file to be read, or HDUList to process.

    Returns
    -------
    headers : `list`
        A list of FileHeader headers.
    """
    if isinstance(afile, fits.HDUList):
        hdulist = afile
        close = False
    else:
        hdulist = fits.open(afile)
        hdulist.verify('silentfix')
        close = True

    try:
        headers= []
        for hdu in hdulist:
            try:
                comment = "".join(hdu.header['COMMENT']).strip()
            except KeyError:
                comment = ""
            try:
                history = "".join(hdu.header['HISTORY']).strip()
            except KeyError:
                history = ""

            header = FileHeader(hdu.header)
            header['COMMENT'] = comment
            header['HISTORY'] = history

            # Strip out KEYCOMMENTS to a dict, the hard way
            keydict = {}
            for card in hdu.header.cards:
                if card.comment != '':
                    keydict.update({card.keyword:card.comment})
            header['KEYCOMMENTS'] = keydict
            header['WAVEUNIT'] = extract_waveunit(header)

            headers.append(header)
    finally:
        if close:
            hdulist.close()
    return headers


def write(fname, data, header, **kwargs):
    """
    Take a data header pair and write a FITS file.

    Parameters
    ----------
    fname : `str`
        File name, with extension

    data : `numpy.ndarray`
        n-dimensional data array

    header : `dict`
        A header dictionary
    """
    # Copy header so the one in memory is left alone while changing it for
    # write.
    header = header.copy()

    # The comments need to be added to the header separately from the normal
    # kwargs. Find and deal with them:
    fits_header = fits.Header()
    # Check Header
    key_comments = header.pop('KEYCOMMENTS', False)

    for k,v in header.items():
        if isinstance(v, fits.header._HeaderCommentaryCards):
            if k == 'comments':
                comments = str(v).split('\n')
                for com in comments:
                    fits_header.add_comments(com)
            elif k == 'history':
                hists = str(v).split('\n')
                for hist in hists:
                    fits_header.add_history(hist)
            elif k != '':
                fits_header.append(fits.Card(k, str(v).split('\n')))

        else:
            fits_header.append(fits.Card(k, v))

    if isinstance(key_comments, dict):
        for k,v in key_comments.items():
            fits_header.comments[k] = v
    elif key_comments:
        raise TypeError("KEYCOMMENTS must be a dictionary")

    fitskwargs = {'output_verify':'fix'}
    fitskwargs.update(kwargs)
    fits.writeto(os.path.expanduser(fname), data, header=fits_header,
                   **fitskwargs)


def extract_waveunit(header):
    """Attempt to read the wavelength unit from a given FITS header.

    Parameters
    ----------
    header : FileHeader
        One :class:`sunpy.io.header.FileHeader` instance which was created by
        reading a FITS file. :func:`sunpy.io.fits.get_header` returns a list of
        such instances.

    Returns
    -------
    waveunit : `str`
        The wavelength unit that could be found or ``None`` otherwise.

    Examples
    --------
    The goal of this function is to return a string that can be used in
    conjunction with the astropy.units module so that the return value can be
    directly passed to ``astropy.units.Unit``::

        >>> import astropy.units
        >>> waveunit = extract_waveunit(header)
        >>> if waveunit is not None:
        ...     unit = astropy.units.Unit(waveunit)

    """
    # algorithm: try the following procedures in the following order and return
    # as soon as a waveunit could be detected
    # 1. read header('WAVEUNIT'). If None, go to step 2.
    # 1.1 -9 -> 'nm'
    # 1.2 -10 -> 'angstrom'
    # 1.3 0 -> go to step 2
    # 1.4 if neither of the above, return the value itself in lowercase
    # 2. parse waveunit_comment
    # 2.1 'in meters' -> 'm'
    # 3. parse wavelnth_comment
    # 3.1 "[$UNIT] ..." -> $UNIT
    # 3.2 "Observed wavelength ($UNIT)" -> $UNIT
    def parse_waveunit_comment(waveunit_comment):
        if waveunit_comment == 'in meters':
            return 'm'

    waveunit_comment = header['KEYCOMMENTS'].get('WAVEUNIT')
    wavelnth_comment = header['KEYCOMMENTS'].get('WAVELNTH')
    waveunit = header.get('WAVEUNIT')
    if waveunit is not None:
        metre_submultiples = {
            0: parse_waveunit_comment(waveunit_comment),
            -1: 'dm',
            -2: 'cm',
            -3: 'mm',
            -6: 'um',
            -9: 'nm',
            -10: 'angstrom',
            -12: 'pm',
            -15: 'fm',
            -18: 'am',
            -21: 'zm',
            -24: 'ym'}
        waveunit = metre_submultiples.get(waveunit, str(waveunit).lower())
    elif waveunit_comment is not None:
        waveunit = parse_waveunit_comment(waveunit_comment)
    elif wavelnth_comment is not None:
        # supported formats (where $UNIT is the unit like "nm" or "Angstrom"):
        #   "Observed wavelength ($UNIT)"
        #   "[$UNIT] ..."
        parentheses_pattern = r'Observed wavelength \((\w+?)\)$'
        brackets_pattern = r'^\[(\w+?)\]'
        for pattern in [parentheses_pattern, brackets_pattern]:
            m = re.search(pattern, wavelnth_comment)
            if m is not None:
                waveunit = m.group(1)
                break
    if waveunit == '':
        return None # To fix problems associated with HMI FITS.
    return waveunit<|MERGE_RESOLUTION|>--- conflicted
+++ resolved
@@ -86,15 +86,10 @@
 
         headers = get_header(hdulist)
         pairs = []
-<<<<<<< HEAD
-        for hdu, header in zip(hdulist, headers):
-            pairs.append(HDPair(hdu.data, header))
-    finally:
-        hdulist.close()
-=======
+
         for i, (hdu, header) in enumerate(zip(hdulist, headers)):
             try:
-                pairs.append((hdu.data, header))
+                pairs.append(HDPair(hdu.data, header))
             except (KeyError, ValueError) as e:
                 message = "Error when reading HDU {}. Skipping.\n".format(i)
                 for line in traceback.format_tb(sys.exc_info()[2]):
@@ -102,7 +97,6 @@
                     message += '\n'
                 message += repr(e)
                 warnings.warn(message, Warning, stacklevel=2)
->>>>>>> 19b7103c
 
     return pairs
 
