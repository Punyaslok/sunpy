"""A Composite Map class

Author: `Keith Hughitt <keith.hughitt@nasa.gov>`
"""
from __future__ import absolute_import

import matplotlib.pyplot as plt

import astropy.units as u

from sunpy.map import GenericMap

from sunpy.util import expand_list

__all__ = ['CompositeMap']

__author__ = "Keith Hughitt"
__email__ = "keith.hughitt@nasa.gov"


class CompositeMap(object):
    """
    CompositeMap(map1 [,map2,..])

    A Composite Map class

    Parameters
    ----------
    args : [`~sunpy.map.Map` | string]
        One or more map of filepaths

    Methods
    -------
    add_map(map, zorder=None, alpha=1, levels=False)
        Adds a map to the CompositeMap
    remove_map(index)
        Removes and returns the map with the given index.
    list_maps()
        Prints a list of the currently included maps.
    get_alpha(index=None)
<<<<<<< HEAD
        Gets the alpha-channel value for a layer in the composite image.
=======
        Returns the alpha-channel value for a layer in the composite image
>>>>>>> 91cfa81f
    get_zorder(index=None)
        Returns the layering preference (z-order) for a map within the composite.
    get_colors(index=None)
        Returns the colors for a map within the CompositeMap.
    get_norm(index=None)
        Returns the normalization for a map within the CompositeMap.
    get_levels(index=None)
<<<<<<< HEAD
        Gets the list of contour levels for a map within the CompositeMap.
=======
        Returns the list of contour levels for a map within the CompositeMap
>>>>>>> 91cfa81f
    set_norm(self, index, norm)
        Sets the norm for a layer in the composite image.
    set_levels(index, levels, percent=False)
        Sets the contour levels for a layer in the CompositeMap.
    set_colors(index=None, cm)
        Sets the color map for a layer in the CompositeMap.
    set_alpha(index=None, alpha)
        Sets the alpha-channel value for a layer in the CompositeMap.
    set_zorder(index=None, zorder)
        Set the layering preference (z-order) for a map within the CompositeMap.
    plot(figure=None, overlays=None, draw_limb=False, gamma=1.0,
    draw_grid=False, colorbar=True, basic_plot=False,title="SunPy Plot",
    matplot_args)
        Plots the composite map object using matplotlib

    Examples
    --------
    >>> import sunpy.map
    >>> import sunpy.data
    >>> sunpy.data.download_sample_data(overwrite=False)   # doctest: +SKIP
    >>> import sunpy.data.sample
    >>> comp_map = sunpy.map.Map(sunpy.data.sample.AIA_171_IMAGE,
    ...                          sunpy.data.sample.EIT_195_IMAGE,
    ...                          composite=True)
    >>> comp_map.add_map(sunpy.map.Map(sunpy.data.sample.RHESSI_IMAGE))
    >>> comp_map.peek()   # doctest: +SKIP

    """
    def __init__(self, *args, **kwargs):
<<<<<<< HEAD
        """
        Create a CompositeMap

        Parameters
        ----------
        *args : SunPy Maps
            A sequence of maps.
        """

=======
>>>>>>> 91cfa81f
        self._maps = expand_list(args)

        for m in self._maps:
            if not isinstance(m, GenericMap):
                raise ValueError(
                           'CompositeMap expects pre-constructed map objects.')

        # Default alpha and zorder values
        alphas = [1] * len(self._maps)
        zorders = range(0, 10 * len(self._maps), 10)
        levels = [False] * len(self._maps)

        # Set z-order and alpha values for the map
        for i, m in enumerate(self._maps):
            m.zorder = zorders[i]
            m.alpha = alphas[i]
            m.levels = levels[i]

    def add_map(self, amap, zorder=None, alpha=1, levels=False):
        """Adds a map to the CompositeMap.

        Parameters
        ----------
<<<<<<< HEAD
        map : `~sunpy.map.Map`
=======
        map : `~sunpy.map.GenericMap` or subclass
>>>>>>> 91cfa81f
            Map instance to be added
        zorder : `int`
            The index to use when determining where the map should lie along
            the z-axis; maps with higher z-orders appear above maps with lower
            z-orders.
        alpha : `float`
            Opacity at which the map should be displayed. An alpha value of 0
            results in a fully transparent image while an alpha value of 1
            results in a fully opaque image. Values between result in semi-
            transparent images.
        """
        if zorder is None:
            zorder = max([m.zorder for m in self._maps]) + 10

        amap.zorder = zorder
        amap.alpha = alpha
        amap.levels = levels

        self._maps.append(amap)

    def remove_map(self, index):
        """Removes and returns the map with the given index.

        Parameters
        ----------
        index : `int`
            The index of the map in the composite map.

        Returns
        -------
        `sunpy.map.CompositeMap`
            A composite map with the map indexed by 'index' removed from the
            composite map.
        """
        return self._maps.pop(index)

    def list_maps(self):
        """Prints a list of the currently included maps."""
        print [m.__class__ for m in self._maps]

    def get_map(self, index):
<<<<<<< HEAD
        """ Returns the map with given index.

        Parameters
        ----------
        index : `int`
            The index of the map in the composite map.

        Returns
        -------
        `sunpy.map.Map`
            The map in the composite map at index value 'index'.
        """
        return self._maps[index]

    def get_alpha(self, index=None):
        """Gets the alpha-channel value for a layer in the composite image.

        Parameters
        ----------
        index : `int`
            The index of the map in the composite map.

        Returns
        -------
        `float`
            The alpha channel value of the map in the composite map at index
            value 'index'.
        """
=======
        """Returns the map with given index """
        return self._maps[index]

    def get_alpha(self, index=None):
        """Returns the alpha-channel value for a layer in the composite image"""
>>>>>>> 91cfa81f
        if index is None:
            return [_map.alpha for _map in self._maps]
        else:
            return self._maps[index].alpha

    def get_zorder(self, index=None):
<<<<<<< HEAD
        """Gets the layering order (z-order) for a map within the
=======
        """Returns the layering preference (z-order) for a map within the
>>>>>>> 91cfa81f
        composite.

        Parameters
        ----------
        index : {`int` | None}
            The index of the map in the composite map.

        Returns
        -------
        {`float` | `list`}
            The layering order (z-order) of the map(s) in the composite
            map.  If None then the layering order of all the maps is returned in
            a list.
        """
        if index is None:
            return [_map.zorder for _map in self._maps]
        else:
            return self._maps[index].zorder

    def get_colors(self, index=None):
<<<<<<< HEAD
        """Gets the colors for a map within the composite map.

        Parameters
        ----------
        index : {`int` | None}
            The index of the map in the composite map.

        Returns
        -------
        {`sunpy.cm` | `list`}
            The colormaps of the map(s) in the composite map.  If None then the
            colormaps of all the maps are returned in a list.
        """
=======
        """Returns the colors for a map within the compositemap."""
>>>>>>> 91cfa81f
        if index is None:
            return [_map.plot_settings['cmap'] for _map in self._maps]
        else:
            return self._maps[index].plot_settings['cmap']

    def get_mpl_color_normalizer(self, index=None):
        """Returns the color normalizer for a map within the
        composite.

        Parameters
        ----------
        index : {`int` | None}
            The index of the map in the composite map.

        Returns
        -------
        {color normalizer | `list`}
            The color normalizer(s) of the map(s) in the composite map.
            If None then the color normalizers of all the maps are returned in
            a list.
        """
        if index is None:
            return [_map.mpl_color_normalizer for _map in self._maps]
        else:
            return self._maps[index].mpl_color_normalizer

    def get_levels(self, index=None):
        """Returns the list of contour levels for a map within the
        composite.

        Parameters
        ----------
        index : {`int` | None}
            The index of the map in the composite map.

        Returns
        -------
        `list`
            A list of the contour levels of map at index 'index' in the
            composite map.  If index is None, then the contour levels of all
            the maps are returned as a list of lists.
        """
        if index is None:
            return [_map.levels for _map in self._maps]
        else:
            return self._maps[index].levels

    def set_mpl_color_normalizer(self, index, norm):
        """Sets the color normalizer for a layer in the composite image.

        Parameters
        ----------
        index : `int`
            The index of the map in the composite map.

        norm : a color normalizer
            The function used to stretch the color table.

        Returns
        -------
        `~sunpy.map.CompositeMap`
            Sets the color normalizer of the map at index 'index' in the
            composite map to the value given by 'norm'."""
        self._maps[index].mpl_color_normalizer = norm

    def set_levels(self, index, levels, percent=False):
        """
        Sets the contour levels for a layer in the composite image.

        Parameters
        ----------
        index : `int`
            The index of the map in the composite map.

        levels : array-like
            The contour levels.

        percent : `bool`
            If True, the input 'levels' are interpreted as percentages relative
            to the maximum value of the data in layer 'index' of the composite
            map.  If False, the contour levels are set directly from 'levels'.

        Returns
        -------
        `~sunpy.map.CompositeMap`
            A composite map with contour levels 'levels' at layer 'index'.
        """
        if percent is False:
            self._maps[index].levels = levels
        else:
            self._maps[index].levels = [self._maps[index].max()*level/100.0 for level in levels]

    def set_colors(self, index, cm):
        """Sets the color map for a layer in the composite image.

        Parameters
        ----------
        index : `int`
            The index of the map in the composite map.

        cm : a color map
            The contour levels.

        Returns
        -------
        `~sunpy.map.CompositeMap`
            A composite map with colormap 'cm' at layer 'index'.
        """
        self._maps[index].plot_settings['cmap'] = cm

    def set_alpha(self, index, alpha):
        """Sets the alpha-channel value for a layer in the composite image.

        Parameters
        ----------
        index : `int`
            The index of the map in the composite map.

        alpha : `float`
            A float in the range 0 to 1.

        Returns
        -------
        `~sunpy.map.CompositeMap`
            A composite map with alpha-channel value 'alpha' at layer 'index'.
        """
        if 0 <= alpha <= 1:
            self._maps[index].alpha = alpha
        else:
            raise OutOfRangeAlphaValue("Alpha value must be between 0 and 1.")

    def set_zorder(self, index, zorder):
        """Set the layering order (z-order) for a map within the
        composite.

        Parameters
        ----------
        index : `int`
            The index of the map in the composite map.

        zorder : `int`
            The layer order.

        Returns
        -------
        `~sunpy.map.CompositeMap`
            A composite map with the map at layer 'index' having layering order
            'zorder'.
        """
        self._maps[index].zorder = zorder

    def draw_limb(self, index=None, axes=None):
        """Draws a circle representing the solar limb.

        Parameters
        ----------
<<<<<<< HEAD
        index : `int`
            Map index to use to plot limb.

        axes : `matplotlib.axes` object or None
=======
        index: int
            Map index to use to plot limb.

        axes: `~matplotlib.axes` or None
>>>>>>> 91cfa81f
            Axes to plot limb on or None to use current axes.

        Returns
        -------
<<<<<<< HEAD
        `matplotlib.axes` object.
=======
        newaxes : `~matplotlib.axes`
>>>>>>> 91cfa81f
        """
        if index is None:
            for i,amap in enumerate(self._maps):
                if hasattr(amap,'rsun_obs'):
                    index = i
                    break

        index_check = hasattr(self._maps[index],'rsun_obs')
        if not index_check or index is None:
            raise ValueError("Specified index does not have all the required attributes to draw limb.")

        return self._maps[index].draw_limb(axes=axes)

    @u.quantity_input(grid_spacing=u.deg)
    def draw_grid(self, index=None, axes=None, grid_spacing=20*u.deg):
        """Draws a grid over the surface of the Sun.

        Parameters
        ----------
<<<<<<< HEAD
        index : `int`
            Index to determine which map to use to draw grid.

        axes : `matplotlib.axes` object or None
=======
        index: int
            Index to determine which map to use to draw grid.

        axes: `~matplotlib.axes` or None
>>>>>>> 91cfa81f
            Axes to plot limb on or None to use current axes.

        grid_spacing : `float`
            Spacing (in degrees) for longitude and latitude grid.

        Returns
        -------
<<<<<<< HEAD
        `matplotlib.axes` object
=======
        newaxes : `~matplotlib.axes`
>>>>>>> 91cfa81f
        """
        needed_attrs = ['rsun_meters', 'dsun', 'heliographic_latitude',
                            'heliographic_longitude']
        if index is None:
            for i, amap in enumerate(self._maps):
                if all([hasattr(amap,k) for k in needed_attrs]):
                    index = i
                    break

        index_check = all([hasattr(self._maps[index],k) for k in needed_attrs])
        if not index_check or index is None:
            raise ValueError("Specified index does not have all the required attributes to draw grid.")

        ax = self._maps[index].draw_grid(axes=axes, grid_spacing=grid_spacing)
        return ax

    def plot(self, axes=None, annotate=True, # pylint: disable=W0613
             title="SunPy Composite Plot", **matplot_args):
        """Plots the composite map object using matplotlib

        Parameters
        ----------
<<<<<<< HEAD
        axes : `matplotlib.axes` object or None
=======
        axes: `~matplotlib.axes` or None
>>>>>>> 91cfa81f
            If provided the image will be plotted on the given axes. Else the
            current matplotlib axes will be used.

        annotate : `bool`
            If true, the data is plotted at it's natural scale; with
            title and axis labels.

        **matplot_args : `dict`
            Matplotlib Any additional imshow arguments that should be used
            when plotting.

        Returns
        -------
<<<<<<< HEAD
        ret : `list`
=======
        ret : list
>>>>>>> 91cfa81f
            List of axes image or quad contour sets that have been plotted.
        """

        # Get current axes
        if not axes:
            axes = plt.gca()

        if annotate:
            # x-axis label
            if self._maps[0].coordinate_system.x == 'HG':
                xlabel = 'Longitude [{lon}]'.format(lon=self._maps[0].units.x)
            else:
                xlabel = 'X-position [{solx}]'.format(solx=self._maps[0].units.x)

            # y-axis label
            if self._maps[0].coordinate_system.y == 'HG':
                ylabel = 'Latitude [{lat}]'.format(lat=self._maps[0].units.y)
            else:
                ylabel = 'Y-position [{soly}]'.format(soly=self._maps[0].units.y)

            axes.set_xlabel(xlabel)
            axes.set_ylabel(ylabel)

            axes.set_title(title)

        # Define a list of plotted objects
        ret = []
        # Plot layers of composite map
        for m in self._maps:
            # Parameters for plotting
            params = {
                "origin": "lower",
                "extent": list(m.xrange.value) + list(m.yrange.value),
                "cmap": m.plot_settings['cmap'],
                "norm": m.plot_settings['norm'],
                "alpha": m.alpha,
                "zorder": m.zorder,
            }
            params.update(matplot_args)

            if m.levels is False:
                ret.append(axes.imshow(m.data, **params))

            # Use contour for contour data, and imshow otherwise
            if m.levels is not False:
                # Set data with values <= 0 to transparent
                # contour_data = np.ma.masked_array(m, mask=(m <= 0))
                ret.append(axes.contour(m.data, m.levels, **params))
                # Set the label of the first line so a legend can be created
                ret[-1].collections[0].set_label(m.name)

        # Adjust axes extents to include all data
        axes.axis('image')

        # Set current image (makes colorbar work)
        plt.sci(ret[0])
        return ret

    def peek(self, colorbar=True, basic_plot=False, draw_limb=True,
             draw_grid=False, **matplot_args):
        """Displays the map in a new figure.

        Parameters
        ----------
        colorbar : `bool` or `int`
            Whether to display a colorbar next to the plot.
            If specified as an integer a colorbar is plotted for that index.

        basic_plot : `bool`
            If true, the data is plotted by itself at it's natural scale; no
            title, labels, or axes are shown.

        **matplot_args : dict
            Matplotlib Any additional imshow arguments that should be used
            when plotting.
        """

        # Create a figure and add title and axes
        figure = plt.figure(frameon=not basic_plot)

        # Basic plot
        if basic_plot:
            axes = plt.Axes(figure, [0., 0., 1., 1.])
            axes.set_axis_off()
            figure.add_axes(axes)
            matplot_args.update({'annotate':False})
        else:
            axes = figure.add_subplot(111)

        ret = self.plot(axes=axes,**matplot_args)

        if not isinstance(colorbar, bool) and isinstance(colorbar, int):
            figure.colorbar(ret[colorbar])
        elif colorbar:
            plt.colorbar()
        if draw_limb:
            self.draw_limb(axes=axes)

        if isinstance(draw_grid, bool):
            if draw_grid:
                self.draw_grid(axes=axes)

        elif isinstance(draw_grid, (int, long, float)):
            self.draw_grid(axes=axes, grid_spacing=draw_grid)
        else:
            raise TypeError("draw_grid should be bool, int, long or float")

        figure.show()


class OutOfRangeAlphaValue(ValueError):
    """Exception to raise when an alpha value outside of the range 0-1 is
    requested.
    """
    pass<|MERGE_RESOLUTION|>--- conflicted
+++ resolved
@@ -38,11 +38,7 @@
     list_maps()
         Prints a list of the currently included maps.
     get_alpha(index=None)
-<<<<<<< HEAD
-        Gets the alpha-channel value for a layer in the composite image.
-=======
         Returns the alpha-channel value for a layer in the composite image
->>>>>>> 91cfa81f
     get_zorder(index=None)
         Returns the layering preference (z-order) for a map within the composite.
     get_colors(index=None)
@@ -50,11 +46,7 @@
     get_norm(index=None)
         Returns the normalization for a map within the CompositeMap.
     get_levels(index=None)
-<<<<<<< HEAD
-        Gets the list of contour levels for a map within the CompositeMap.
-=======
         Returns the list of contour levels for a map within the CompositeMap
->>>>>>> 91cfa81f
     set_norm(self, index, norm)
         Sets the norm for a layer in the composite image.
     set_levels(index, levels, percent=False)
@@ -84,18 +76,6 @@
 
     """
     def __init__(self, *args, **kwargs):
-<<<<<<< HEAD
-        """
-        Create a CompositeMap
-
-        Parameters
-        ----------
-        *args : SunPy Maps
-            A sequence of maps.
-        """
-
-=======
->>>>>>> 91cfa81f
         self._maps = expand_list(args)
 
         for m in self._maps:
@@ -119,11 +99,7 @@
 
         Parameters
         ----------
-<<<<<<< HEAD
-        map : `~sunpy.map.Map`
-=======
         map : `~sunpy.map.GenericMap` or subclass
->>>>>>> 91cfa81f
             Map instance to be added
         zorder : `int`
             The index to use when determining where the map should lie along
@@ -165,53 +141,18 @@
         print [m.__class__ for m in self._maps]
 
     def get_map(self, index):
-<<<<<<< HEAD
-        """ Returns the map with given index.
-
-        Parameters
-        ----------
-        index : `int`
-            The index of the map in the composite map.
-
-        Returns
-        -------
-        `sunpy.map.Map`
-            The map in the composite map at index value 'index'.
-        """
-        return self._maps[index]
-
-    def get_alpha(self, index=None):
-        """Gets the alpha-channel value for a layer in the composite image.
-
-        Parameters
-        ----------
-        index : `int`
-            The index of the map in the composite map.
-
-        Returns
-        -------
-        `float`
-            The alpha channel value of the map in the composite map at index
-            value 'index'.
-        """
-=======
         """Returns the map with given index """
         return self._maps[index]
 
     def get_alpha(self, index=None):
         """Returns the alpha-channel value for a layer in the composite image"""
->>>>>>> 91cfa81f
         if index is None:
             return [_map.alpha for _map in self._maps]
         else:
             return self._maps[index].alpha
 
     def get_zorder(self, index=None):
-<<<<<<< HEAD
-        """Gets the layering order (z-order) for a map within the
-=======
         """Returns the layering preference (z-order) for a map within the
->>>>>>> 91cfa81f
         composite.
 
         Parameters
@@ -232,8 +173,7 @@
             return self._maps[index].zorder
 
     def get_colors(self, index=None):
-<<<<<<< HEAD
-        """Gets the colors for a map within the composite map.
+        """Returns the colors for a map within the composite map.
 
         Parameters
         ----------
@@ -246,9 +186,7 @@
             The colormaps of the map(s) in the composite map.  If None then the
             colormaps of all the maps are returned in a list.
         """
-=======
-        """Returns the colors for a map within the compositemap."""
->>>>>>> 91cfa81f
+
         if index is None:
             return [_map.plot_settings['cmap'] for _map in self._maps]
         else:
@@ -405,26 +343,15 @@
 
         Parameters
         ----------
-<<<<<<< HEAD
         index : `int`
             Map index to use to plot limb.
 
-        axes : `matplotlib.axes` object or None
-=======
-        index: int
-            Map index to use to plot limb.
-
-        axes: `~matplotlib.axes` or None
->>>>>>> 91cfa81f
+        axes : `matplotlib.axes.Axes` or None
             Axes to plot limb on or None to use current axes.
 
         Returns
         -------
-<<<<<<< HEAD
-        `matplotlib.axes` object.
-=======
-        newaxes : `~matplotlib.axes`
->>>>>>> 91cfa81f
+        `matplotlib.axes.Axes`
         """
         if index is None:
             for i,amap in enumerate(self._maps):
@@ -444,17 +371,10 @@
 
         Parameters
         ----------
-<<<<<<< HEAD
-        index : `int`
-            Index to determine which map to use to draw grid.
-
-        axes : `matplotlib.axes` object or None
-=======
         index: int
             Index to determine which map to use to draw grid.
 
-        axes: `~matplotlib.axes` or None
->>>>>>> 91cfa81f
+        axes: `~matplotlib.axes.Axes` or None
             Axes to plot limb on or None to use current axes.
 
         grid_spacing : `float`
@@ -462,11 +382,7 @@
 
         Returns
         -------
-<<<<<<< HEAD
-        `matplotlib.axes` object
-=======
-        newaxes : `~matplotlib.axes`
->>>>>>> 91cfa81f
+        `matplotlib.axes.Axes` object
         """
         needed_attrs = ['rsun_meters', 'dsun', 'heliographic_latitude',
                             'heliographic_longitude']
@@ -489,11 +405,8 @@
 
         Parameters
         ----------
-<<<<<<< HEAD
-        axes : `matplotlib.axes` object or None
-=======
-        axes: `~matplotlib.axes` or None
->>>>>>> 91cfa81f
+
+        axes: `~matplotlib.axes.Axes` or None
             If provided the image will be plotted on the given axes. Else the
             current matplotlib axes will be used.
 
@@ -507,11 +420,7 @@
 
         Returns
         -------
-<<<<<<< HEAD
         ret : `list`
-=======
-        ret : list
->>>>>>> 91cfa81f
             List of axes image or quad contour sets that have been plotted.
         """
 
